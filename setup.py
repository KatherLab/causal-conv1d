--- conflicted
+++ resolved
@@ -14,28 +14,17 @@
 import urllib.error
 from wheel.bdist_wheel import bdist_wheel as _bdist_wheel
 
-<<<<<<< HEAD
-# Try to import torch, but don't fail if it's not available
-=======
 # ---- Optional Torch import to support dependency resolution / non-CUDA systems ----
->>>>>>> 5eec4104
 try:
     import torch
     from torch.utils.cpp_extension import BuildExtension, CppExtension, CUDAExtension, CUDA_HOME, HIP_HOME
     TORCH_AVAILABLE = True
-<<<<<<< HEAD
-except ImportError:
-=======
 except Exception:
->>>>>>> 5eec4104
     TORCH_AVAILABLE = False
     torch = None
     CUDA_HOME = None
     HIP_HOME = None
-<<<<<<< HEAD
-=======
     BuildExtension = CppExtension = CUDAExtension = None  # type: ignore
->>>>>>> 5eec4104
 
 with open("README.md", "r", encoding="utf-8") as fh:
     long_description = fh.read()
@@ -129,11 +118,7 @@
         return None, None
     try:
         raw_output = subprocess.check_output(
-<<<<<<< HEAD
-            [cuda_dir + "/bin/nvcc", "-V"], universal_newlines=True
-=======
             [os.path.join(cuda_dir, "bin", "nvcc"), "-V"], universal_newlines=True
->>>>>>> 5eec4104
         )
         output = raw_output.split()
         release_idx = output.index("release") + 1
@@ -141,10 +126,7 @@
         return raw_output, bare_metal_version
     except (subprocess.CalledProcessError, FileNotFoundError, ValueError):
         return None, None
-<<<<<<< HEAD
-=======
-
->>>>>>> 5eec4104
+
 
 def get_hip_version(rocm_dir):
     hipcc_bin = "hipcc" if rocm_dir is None else os.path.join(rocm_dir, "bin", "hipcc")
@@ -163,10 +145,7 @@
     if not TORCH_AVAILABLE or not torch.version.hip:
         return None
     return parse(torch.version.hip.split()[-1].replace("-", "+"))
-<<<<<<< HEAD
-=======
-
->>>>>>> 5eec4104
+
 
 def check_if_hip_home_none(global_option: str) -> None:
     if HIP_HOME is not None:
@@ -190,15 +169,6 @@
 cmdclass = {}
 ext_modules = []
 
-<<<<<<< HEAD
-# Only build extensions if we're not in dependency resolution mode
-if TORCH_AVAILABLE and not is_dependency_resolution() and not SKIP_CUDA_BUILD:
-    print("\n\ntorch.__version__  = {}\n\n".format(torch.__version__))
-    TORCH_MAJOR = int(torch.__version__.split(".")[0])
-    TORCH_MINOR = int(torch.__version__.split(".")[1])
-    HIP_BUILD = bool(torch.version.hip)
-    bare_metal_version = None  # Initialize to avoid NameError
-=======
 # ---------------- Build extensions only if truly building (not during resolution) ----------------
 if TORCH_AVAILABLE and not is_dependency_resolution() and not SKIP_CUDA_BUILD:
     print(f"\n\ntorch.__version__  = {torch.__version__}\n\n")
@@ -206,7 +176,6 @@
     TORCH_MINOR = int(torch.__version__.split(".")[1])
     HIP_BUILD = bool(torch.version.hip)
     bare_metal_version = None  # keep robustly initialized
->>>>>>> 5eec4104
     cc_flag = []
 
     if HIP_BUILD:
@@ -228,11 +197,7 @@
         cc_flag.append("-DBUILD_PYTHON_PACKAGE")
     else:
         check_if_cuda_home_none(PACKAGE_NAME)
-<<<<<<< HEAD
-        # Check, if CUDA11 is installed for compute capability 8.0
-=======
         # Probe CUDA version if available
->>>>>>> 5eec4104
         if CUDA_HOME is not None:
             _, bare_metal_version = get_cuda_bare_metal_version(CUDA_HOME)
             if bare_metal_version and bare_metal_version < Version("11.6"):
@@ -240,36 +205,6 @@
                     f"{PACKAGE_NAME} is only supported on CUDA 11.6 and above.  "
                     "Note: make sure nvcc has a supported version by running nvcc -V."
                 )
-<<<<<<< HEAD
-        cc_flag.append("-gencode")
-        cc_flag.append("arch=compute_53,code=sm_53")
-        cc_flag.append("-gencode")
-        cc_flag.append("arch=compute_62,code=sm_62")
-        cc_flag.append("-gencode")
-        cc_flag.append("arch=compute_70,code=sm_70")
-        cc_flag.append("-gencode")
-        cc_flag.append("arch=compute_72,code=sm_72")
-        cc_flag.append("-gencode")
-        cc_flag.append("arch=compute_80,code=sm_80")
-        cc_flag.append("-gencode")
-        cc_flag.append("arch=compute_87,code=sm_87")
-        # Only add newer architectures if we have a valid bare_metal_version
-        if bare_metal_version:
-            if bare_metal_version >= Version("11.8"):
-                cc_flag.append("-gencode")
-                cc_flag.append("arch=compute_90,code=sm_90")
-            if bare_metal_version >= Version("12.8"):
-                cc_flag.append("-gencode")
-                cc_flag.append("arch=compute_100,code=sm_100")
-
-    # HACK: The compiler flag -D_GLIBCXX_USE_CXX11_ABI is set to be the same as
-    # torch._C._GLIBCXX_USE_CXX11_ABI
-    # https://github.com/pytorch/pytorch/blob/8472c24e3b5b60150096486616d98b7bea01500b/torch/utils/cpp_extension.py#L920
-    if FORCE_CXX11_ABI:
-        torch._C._GLIBCXX_USE_CXX11_ABI = True
-
-    if HIP_BUILD:
-=======
         # ---- Upstream arch matrix (merged), guarded if we know the CUDA version ----
         # Base set (prefer modern SMs; upstream dropped sm_53)
         cc_flag += ["-gencode", "arch=compute_62,code=sm_62"]
@@ -295,7 +230,6 @@
         torch._C._GLIBCXX_USE_CXX11_ABI = True
 
     if TORCH_AVAILABLE and HIP_BUILD:
->>>>>>> 5eec4104
         extra_compile_args = {
             "cxx": ["-O3", "-std=c++17"],
             "nvcc": [
@@ -343,10 +277,6 @@
                 include_dirs=[Path(this_dir) / "csrc"],
             )
         )
-<<<<<<< HEAD
-    )
-=======
->>>>>>> 5eec4104
 
 def get_package_version():
     with open(Path(this_dir) / "causal_conv1d" / "__init__.py", "r") as f:
@@ -375,12 +305,7 @@
         torch_cuda_version = parse(torch.version.cuda) if torch.version.cuda else None
         if not torch_cuda_version:
             return None, None
-<<<<<<< HEAD
-        # For CUDA 11, we only compile for CUDA 11.8, and for CUDA 12 we only compile for CUDA 12.3
-        # to save CI time. Minor versions should be compatible.
-=======
         # For CUDA 11, compile for 11.8; for CUDA 12, for 12.3 (compat with minor versions)
->>>>>>> 5eec4104
         torch_cuda_version = parse("11.8") if torch_cuda_version.major == 11 else parse("12.3")
         cuda_version = f"{torch_cuda_version.major}"
     gpu_compute_version = hip_version if HIP_BUILD else cuda_version
@@ -403,10 +328,7 @@
     find an existing wheel. We try to download a matching prebuilt wheel; otherwise build from source.
     """
     def run(self):
-<<<<<<< HEAD
-=======
         # Keep your behavior: if no Torch or explicit FORCE_BUILD, build from source
->>>>>>> 5eec4104
         if FORCE_BUILD or not TORCH_AVAILABLE:
             return super().run()
         wheel_url, wheel_filename = get_wheel_url()
@@ -416,13 +338,7 @@
         print("Guessing wheel URL: ", wheel_url)
         try:
             urllib.request.urlretrieve(wheel_url, wheel_filename)
-<<<<<<< HEAD
-            # Make the archive
-            # Lifted from the root wheel processing command
-            # https://github.com/pypa/wheel/blob/cf71108ff9f6ffc36978069acb28824b44ae028e/src/wheel/bdist_wheel.py#LL381C9-L381C85
-=======
             # Make the archive (lifted from wheel)
->>>>>>> 5eec4104
             if not os.path.exists(self.dist_dir):
                 os.makedirs(self.dist_dir)
             impl_tag, abi_tag, plat_tag = self.get_tag()
@@ -434,11 +350,7 @@
             print("Precompiled wheel not found. Building from source...")
             super().run()
 
-<<<<<<< HEAD
-# Set up cmdclass based on available extensions
-=======
 # Set up cmdclass based on available extensions (matches upstream structure, keeps your fallback)
->>>>>>> 5eec4104
 if ext_modules and TORCH_AVAILABLE:
     cmdclass = {"bdist_wheel": CachedWheelsCommand, "build_ext": BuildExtension}
 else:
